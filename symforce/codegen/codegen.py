--- conflicted
+++ resolved
@@ -406,15 +406,9 @@
             out_function_dir = output_dir
         else:
             out_function_dir = output_dir / backend_name / "symforce" / namespace
-<<<<<<< HEAD
 
         logger.info(f'Creating {backend_name} function from "{self.name}" at "{out_function_dir}"')
 
-=======
-
-        logger.info(f'Creating {backend_name} function from "{self.name}" at "{out_function_dir}"')
-
->>>>>>> 4680b010
         # Get templates to render
         for source, dest in self.config.templates_to_render(generated_file_name):
             templates.add(template_dir / source, out_function_dir / dest, template_data)
