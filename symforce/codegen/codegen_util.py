--- conflicted
+++ resolved
@@ -339,8 +339,7 @@
         elif isinstance(value, (sf.Expr, sf.Symbol)):
             formatted_symbols = [sf.Symbol(key)]
             flattened_value = [value]
-<<<<<<< HEAD
-        elif issubclass(arg_cls, geo.Matrix):
+        elif issubclass(arg_cls, sf.Matrix):
             if value.shape[1] == 1:
                 # Pass in None as the second index for 1D matrices, so the per-backend config can
                 # decide whether to use 1D or 2D indexing, depending on the language.
@@ -350,27 +349,14 @@
             else:
                 # NOTE(brad): The order of the symbols must match the storage order of geo.Matrix
                 # (as returned by geo.Matrix.to_storage). Hence, if there storage order were
-=======
-        elif issubclass(arg_cls, sf.Matrix):
-            if config.matrix_is_1d:
-                # TODO(nathan): Not sure this works for 2D matrices. Get rid of this.
-                formatted_symbols = [sf.Symbol(f"{key}[{j}]") for j in range(storage_dim)]
-            else:
-                # NOTE(brad): The order of the symbols must match the storage order of sf.Matrix
-                # (as returned by sf.Matrix.to_storage). Hence, if there storage order were
->>>>>>> 4680b010
                 # changed to, say, row major, the below for loops would have to be swapped to
                 # reflect that.
                 formatted_symbols = []
                 for j in range(value.shape[1]):
                     for i in range(value.shape[0]):
-<<<<<<< HEAD
                         formatted_symbols.append(
-                            sm.Symbol(config.format_matrix_accessor(key, i, j))
+                            sf.Symbol(config.format_matrix_accessor(key, i, j))
                         )
-=======
-                        formatted_symbols.append(sf.Symbol(f"{key}({i}, {j})"))
->>>>>>> 4680b010
 
             flattened_value = ops.StorageOps.to_storage(value)
 
@@ -485,11 +471,7 @@
     else:
         # We have a geo/cam or other object that uses "data" to store a flat vector of scalars.
         vec.extend(
-<<<<<<< HEAD
-            sm.Symbol(config.format_data_accessor(prefix=prefix, index=i))
-=======
             sf.Symbol(config.format_data_accessor(prefix=prefix, index=i))
->>>>>>> 4680b010
             for i in range(index_value.storage_dim)
         )
 
