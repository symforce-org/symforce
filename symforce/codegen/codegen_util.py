# ----------------------------------------------------------------------------
# SymForce - Copyright 2022, Skydio, Inc.
# This source code is under the Apache 2.0 license found in the LICENSE file.
# ----------------------------------------------------------------------------

"""
Shared helper code between codegen of all languages.
"""

from __future__ import annotations

import dataclasses
import importlib.abc
import importlib.util
import itertools
import sys
from pathlib import Path

import sympy

import symforce
import symforce.symbolic as sf
from symforce import _sympy_count_ops
from symforce import ops
from symforce import typing as T
from symforce import typing_util
from symforce.codegen import codegen_config
from symforce.codegen import format_util
from symforce.values import IndexEntry
from symforce.values import Values

NUMPY_DTYPE_FROM_SCALAR_TYPE = {"double": "numpy.float64", "float": "numpy.float32"}
# Type representing generated code (list of lhs and rhs terms)
T_terms = T.Sequence[T.Tuple[sf.Symbol, sf.Expr]]
T_nested_terms = T.Sequence[T_terms]
T_terms_printed = T.Sequence[T.Tuple[str, str]]


class DenseAndSparseOutputTerms(T.NamedTuple):
    dense: T.List[T.List[sf.Expr]]
    sparse: T.List[T.List[sf.Expr]]


class OutputWithTerms(T.NamedTuple):
    name: str
    type: T.Element
    terms: T_terms_printed


class PrintCodeResult(T.NamedTuple):
    intermediate_terms: T_terms_printed
    dense_terms: T.List[OutputWithTerms]
    sparse_terms: T.List[OutputWithTerms]
    total_ops: int


@dataclasses.dataclass
class CSCFormat:
    """
    A matrix written in Compressed Sparse Column format.
    """

    kRows: int  # Number of rows
    kCols: int  # Number of columns
    kNumNonZero: int  # Number of nonzero entries
    kColPtrs: T.List[int]  # nonzero_elements[kColPtrs[col]] is the first nonzero entry of col
    kRowIndices: T.List[int]  # row indices of nonzero entries written in column-major order
    nonzero_elements: T.List[sf.Scalar]  # nonzero entries written in column-major order

    @staticmethod
    def from_matrix(sparse_matrix: sf.Matrix) -> CSCFormat:
        """
        Returns a dictionary with the metadata required to represent a matrix as a sparse matrix
        in CSC form.

        Args:
            sparse_matrix: A symbolic sf.Matrix where sparsity is given by exact zero equality.
        """
        kColPtrs = []
        kRowIndices = []
        nonzero_elements = []
        data_inx = 0
        # Loop through columns because we assume CSC form
        for j in range(sparse_matrix.shape[1]):
            kColPtrs.append(data_inx)
            for i in range(sparse_matrix.shape[0]):
                if sparse_matrix[i, j] == 0:
                    continue
                kRowIndices.append(i)
                nonzero_elements.append(sparse_matrix[i, j])
                data_inx += 1
        kColPtrs.append(data_inx)

        return CSCFormat(
            kRows=sparse_matrix.rows,
            kCols=sparse_matrix.cols,
            kNumNonZero=len(nonzero_elements),
            kColPtrs=kColPtrs,
            kRowIndices=kRowIndices,
            nonzero_elements=nonzero_elements,
        )

    def to_matrix(self) -> sf.Matrix:
        """
        Returns a dense matrix representing this CSC sparse matrix.
        """
        dense_matrix = sf.M.zeros(self.kRows, self.kCols)
        for j in range(self.kCols):
            end_inx = self.kColPtrs[j + 1] if j + 1 < self.kCols else self.kNumNonZero
            for k in range(self.kColPtrs[j], end_inx):
                dense_matrix[self.kRowIndices[k], j] = self.nonzero_elements[k]
        return dense_matrix


def print_code(
    inputs: Values,
    outputs: Values,
    sparse_mat_data: T.Dict[str, CSCFormat],
    config: codegen_config.CodegenConfig,
    cse: bool = True,
) -> PrintCodeResult:
    """
    Return executable code lines from the given input/output values.

    Args:
        inputs: Values object specifying names and symbolic inputs
        outputs: Values object specifying names and output expressions (written in terms
            of the symbolic inputs)
        sparse_mat_data: Data associated with sparse matrices. sparse_mat_data["keys"] stores
            a list of the keys in outputs which should be treated as sparse matrices
        config: Programming language and configuration in which the expressions are to be generated
        cse: Perform common sub-expression elimination

    Returns:
        T.List[T.Tuple[str, str]]: Line of code per temporary variable
        T.List[OutputWithTerms]: Collection of lines of code per dense output variable
        T.List[OutputWithTerms]: Collection of lines of code per sparse output variable
        int: Total number of ops
    """
    # Split outputs into dense and sparse outputs, since we treat them differently when doing codegen
    dense_outputs = Values()
    sparse_outputs = Values()
    for key, value in outputs.items():
        if key in sparse_mat_data:
            sparse_outputs[key] = sparse_mat_data[key].nonzero_elements
        else:
            dense_outputs[key] = value

    output_exprs = DenseAndSparseOutputTerms(
        dense=[ops.StorageOps.to_storage(value) for key, value in dense_outputs.items()],
        sparse=[ops.StorageOps.to_storage(value) for key, value in sparse_outputs.items()],
    )

    # CSE If needed
    if cse:
        temps, simplified_outputs = perform_cse(
            output_exprs=output_exprs,
            cse_optimizations=config.cse_optimizations,
        )
    else:
        temps = []
        simplified_outputs = output_exprs

    # Replace default symbols with vector notation (e.g. "R_re" -> "_R[0]")
    temps_formatted, dense_outputs_formatted, sparse_outputs_formatted = format_symbols(
        inputs=inputs,
        dense_outputs=dense_outputs,
        sparse_outputs=sparse_outputs,
        intermediate_terms=temps,
        output_terms=simplified_outputs,
        config=config,
    )

    simpify_list = lambda lst: [sympy.S(term) for term in lst]
    simpify_nested_lists = lambda nested_lsts: [simpify_list(lst) for lst in nested_lsts]

    temps_formatted = simpify_list(temps_formatted)
    dense_outputs_formatted = simpify_nested_lists(dense_outputs_formatted)
    sparse_outputs_formatted = simpify_nested_lists(sparse_outputs_formatted)

    def count_ops(expr: T.Any) -> int:
        op_count = _sympy_count_ops.count_ops(expr)
        assert isinstance(op_count, int)
        return op_count

    total_ops = (
        count_ops(temps_formatted)
        + count_ops(dense_outputs_formatted)
        + count_ops(sparse_outputs_formatted)
    )

    # Get printer
    printer = config.printer()

    # Print code
    intermediate_terms = [(str(var), printer.doprint(t)) for var, t in temps_formatted]
    dense_outputs_code_no_names = [
        [(str(var), printer.doprint(t)) for var, t in single_output_terms]
        for single_output_terms in dense_outputs_formatted
    ]
    sparse_outputs_code_no_names = [
        [(str(var), printer.doprint(t)) for var, t in single_output_terms]
        for single_output_terms in sparse_outputs_formatted
    ]

    # Pack names and types with outputs
    dense_terms = [
        OutputWithTerms(key, value, output_code_no_name)
        for output_code_no_name, (key, value) in zip(
            dense_outputs_code_no_names, dense_outputs.items()
        )
    ]
    sparse_terms = [
        OutputWithTerms(key, value, sparse_output_code_no_name)
        for sparse_output_code_no_name, (key, value) in zip(
            sparse_outputs_code_no_names, sparse_outputs.items()
        )
    ]

    return PrintCodeResult(
        intermediate_terms=intermediate_terms,
        dense_terms=dense_terms,
        sparse_terms=sparse_terms,
        total_ops=total_ops,
    )


def perform_cse(
    output_exprs: DenseAndSparseOutputTerms,
    cse_optimizations: T.Union[
        T.Literal["basic"], T.Sequence[T.Tuple[T.Callable, T.Callable]]
    ] = None,
) -> T.Tuple[T_terms, DenseAndSparseOutputTerms]:
    """
    Run common sub-expression elimination on the given input/output values.

    Args:
        output_exprs: expressions on which to perform cse
        cse_optimizations: optimizations to be forwarded to sf.cse

    Returns:
        T_terms: Temporary variables holding the common sub-expressions found within output_exprs
        DenseAndSparseOutputTerms: output_exprs, but in terms of the returned temporaries.
    """
    # Perform CSE
    flat_output_exprs = [
        x for storage in (output_exprs.dense + output_exprs.sparse) for x in storage
    ]

    def tmp_symbols() -> T.Iterable[sf.Symbol]:
        for i in itertools.count():
            yield sf.Symbol(f"_tmp{i}")

    if cse_optimizations is not None:
        if symforce.get_symbolic_api() == "symengine":
            raise ValueError("cse_optimizations is not supported on symengine")

        temps, flat_simplified_outputs = sf.cse(
            flat_output_exprs, symbols=tmp_symbols(), optimizations=cse_optimizations
        )
    else:
        temps, flat_simplified_outputs = sf.cse(flat_output_exprs, symbols=tmp_symbols())

    # Unflatten output of CSE
    simplified_outputs = DenseAndSparseOutputTerms(dense=[], sparse=[])
    flat_i = 0
    for storage in output_exprs.dense:
        simplified_outputs.dense.append(flat_simplified_outputs[flat_i : flat_i + len(storage)])
        flat_i += len(storage)
    for storage in output_exprs.sparse:
        simplified_outputs.sparse.append(flat_simplified_outputs[flat_i : flat_i + len(storage)])
        flat_i += len(storage)

    return temps, simplified_outputs


def format_symbols(
    inputs: Values,
    dense_outputs: Values,
    sparse_outputs: Values,
    intermediate_terms: T_terms,
    output_terms: DenseAndSparseOutputTerms,
    config: codegen_config.CodegenConfig,
) -> T.Tuple[T_terms, T_nested_terms, T_nested_terms]:
    """
    Reformats symbolic variables used in intermediate and outputs terms to match structure of
    inputs/outputs. For example if we have an input array "arr" with symbolic elements [arr0, arr1],
    we will remap symbol "arr0" to "arr[0]" and symbol "arr1" to "arr[1]".
    """
    # Rename the symbolic inputs so that they match the code we generate

    formatted_input_args, original_args = get_formatted_list(inputs, config, format_as_inputs=True)
    input_subs = dict(
        zip(
            itertools.chain.from_iterable(original_args),
            itertools.chain.from_iterable(formatted_input_args),
        )
    )

    intermediate_terms_formatted = list(
        zip(
            (lhs for lhs, _ in intermediate_terms),
            ops.StorageOps.subs(
                [rhs for _, rhs in intermediate_terms], input_subs, dont_flatten_args=True
            ),
        )
    )

    dense_output_lhs_formatted, _ = get_formatted_list(
        dense_outputs, config, format_as_inputs=False
    )
    dense_output_terms_formatted = [
        list(zip(lhs_formatted, subbed_storage))
        for lhs_formatted, subbed_storage in zip(
            dense_output_lhs_formatted,
            ops.StorageOps.subs(output_terms.dense, input_subs, dont_flatten_args=True),
        )
    ]

    sparse_output_lhs_formatted = get_formatted_sparse_list(sparse_outputs)
    sparse_output_terms_formatted = [
        list(zip(lhs_formatted, subbed_storage))
        for lhs_formatted, subbed_storage in zip(
            sparse_output_lhs_formatted,
            ops.StorageOps.subs(output_terms.sparse, input_subs, dont_flatten_args=True),
        )
    ]

    return intermediate_terms_formatted, dense_output_terms_formatted, sparse_output_terms_formatted


def get_formatted_list(
    values: Values, config: codegen_config.CodegenConfig, format_as_inputs: bool
) -> T.Tuple[T.List[T.List[T.Union[sf.Symbol, sf.DataBuffer]]], T.List[T.List[sf.Scalar]]]:
    """
    Returns a nested list of formatted symbols, as well as a nested list of the corresponding
    original scalar values. For use in generated functions.

    Args:
        values: Values object mapping keys to different objects. Here we only
                use the object types, not their actual values.
        config: Programming language and configuration for when language-specific formatting is
                required
        format_as_inputs: True if values defines the input symbols, false if values defines output
                          expressions.
    Returns:
        flattened_formatted_symbolic_values: nested list of formatted scalar symbols
        flattened_original_values: nested list of original scalar values
    """
    flattened_formatted_symbolic_values = []
    flattened_original_values = []
    for key, value in values.items():
        arg_cls = typing_util.get_type(value)
        storage_dim = ops.StorageOps.storage_dim(value)

        # For each item in the given Values object, we construct a list of symbols used
        # to access the scalar elements of the object. These symbols will later be matched up
        # with the flattened Values object symbols.
        if issubclass(arg_cls, sf.DataBuffer):
            formatted_symbols = [sf.DataBuffer(key, value.shape[0])]
            flattened_value = [value]
        elif isinstance(value, (sf.Expr, sf.Symbol)):
            formatted_symbols = [sf.Symbol(key)]
            flattened_value = [value]
        elif issubclass(arg_cls, sf.Matrix):
<<<<<<< HEAD
            if config.matrix_is_1d:
                # TODO(nathan): Not sure this works for 2D matrices. Get rid of this.
                formatted_symbols = [sf.Symbol(f"{key}[{j}]") for j in range(storage_dim)]
            else:
                # NOTE(brad): The order of the symbols must match the storage order of sf.Matrix
                # (as returned by sf.Matrix.to_storage). Hence, if there storage order were
                # changed to, say, row major, the below for loops would have to be swapped to
                # reflect that.
                formatted_symbols = []
                for j in range(value.shape[1]):
                    for i in range(value.shape[0]):
                        formatted_subscript = config.format_matrix_subscript_accessor(key=key, i=i, j=j)
                        formatted_symbols.append(sf.Symbol(formatted_subscript))
=======
            # NOTE(brad): The order of the symbols must match the storage order of sf.Matrix
            # (as returned by sf.Matrix.to_storage). Hence, if there storage order were
            # changed to, say, row major, the below for loops would have to be swapped to
            # reflect that.
            formatted_symbols = []
            for j in range(value.shape[1]):
                for i in range(value.shape[0]):
                    formatted_symbols.append(
                        sf.Symbol(config.format_matrix_accessor(key, i, j, shape=value.shape))
                    )
>>>>>>> 6c54bf5b

            flattened_value = ops.StorageOps.to_storage(value)

        elif issubclass(arg_cls, Values):
            # Term is a Values object, so we must flatten it. Here we loop over the index so that
            # we can use the same code with lists.
            formatted_symbols = []
            flattened_value = value.to_storage()
            for name, index_value in value.index().items():
                # Elements of a Values object are accessed with the "." operator
                formatted_symbols.extend(
                    _get_scalar_keys_recursive(
                        index_value, prefix=f"{key}.{name}", config=config, use_data=False
                    )
                )

            assert len(formatted_symbols) == len(
                set(formatted_symbols)
            ), "Non-unique keys:\n{}".format(
                [symbol for symbol in formatted_symbols if formatted_symbols.count(symbol) > 1]
            )
        elif issubclass(arg_cls, (list, tuple)):
            # Term is a list, so we loop over the index of the list, i.e.
            # "values.index()[key].item_index".
            formatted_symbols = []
            flattened_value = ops.StorageOps.to_storage(value)

            sub_index = values.index()[key].item_index
            assert sub_index is not None
            for i, sub_index_val in enumerate(sub_index.values()):
                # Elements of a list are accessed with the "[]" operator.
                formatted_symbols.extend(
                    _get_scalar_keys_recursive(
                        sub_index_val,
                        prefix=f"{key}[{i}]",
                        config=config,
                        use_data=format_as_inputs,
                    )
                )

            assert len(formatted_symbols) == len(
                set(formatted_symbols)
            ), "Non-unique keys:\n{}".format(
                [symbol for symbol in formatted_symbols if formatted_symbols.count(symbol) > 1]
            )
        else:
            if format_as_inputs:
                # For readability, we will store the data of geo/cam objects in a temp vector named "_key"
                # where "key" is the name of the given input variable (can be "self" for member functions accessing
                # object data)
                formatted_symbols = [sf.Symbol(f"_{key}[{j}]") for j in range(storage_dim)]
            else:
                # For geo/cam objects being output, we can't access "data" directly, so in the
                # jinja template we will construct a new object from a vector
                formatted_symbols = [sf.Symbol(f"{key}[{j}]") for j in range(storage_dim)]
            flattened_value = ops.StorageOps.to_storage(value)

        if len(formatted_symbols) != len(flattened_value):
            error_text = (
                "Number of symbols does not match number of values. "
                + "This can happen if a databuffer is included in a Values object used as an input "
                + "to the codegen function (databuffers should be top-level arguments/inputs). "
            )
            # Only print matches if flattened_value isn't filled with expressions
            if format_as_inputs:
                matches = list(zip(formatted_symbols, flattened_value))
                error_text += f"The following symbol/value pairs should match: {matches}"
            raise ValueError(error_text)

        flattened_formatted_symbolic_values.append(formatted_symbols)
        flattened_original_values.append(flattened_value)

    return flattened_formatted_symbolic_values, flattened_original_values


def _get_scalar_keys_recursive(
    index_value: IndexEntry, prefix: str, config: codegen_config.CodegenConfig, use_data: bool
) -> T.List[sf.Symbol]:
    """
    Returns a vector of keys, recursing on Values or List objects to get sub-elements.

    Args:
        index_value: Entry in a given index consisting of (inx, datatype, shape, item_index)
            See Values.index() for details on how this entry is built.
        prefix: Symbol used to access parent object, e.g. "my_values.item" or "my_list[i]"
        config: Programming language and configuration for when language-specific formatting is
                required
        use_data: If true, we assume we can have a list of geo/cam objects whose data can be
            accessed with ".data" or ".Data()". Otherwise, assume geo/cam objects are represented
            by a vector of scalars (e.g. as they are in lcm types).
    """
    vec = []
    datatype = index_value.datatype()
    if issubclass(datatype, sf.Scalar):
        # Element is a scalar, no need to access subvalues
        vec.append(sf.Symbol(prefix))
    elif issubclass(datatype, Values):
        assert index_value.item_index is not None
        # Recursively add subitems using "." to access subvalues
        for name, sub_index_val in index_value.item_index.items():
            vec.extend(
                _get_scalar_keys_recursive(
                    sub_index_val, prefix=f"{prefix}.{name}", config=config, use_data=False
                )
            )
    elif issubclass(datatype, sf.DataBuffer):
        vec.append(sf.DataBuffer(prefix))
    elif issubclass(datatype, (list, tuple)):
        assert index_value.item_index is not None
        # Assume all elements of list are same type as first element
        # Recursively add subitems using "[]" to access subvalues
        for i, sub_index_val in enumerate(index_value.item_index.values()):
            vec.extend(
                _get_scalar_keys_recursive(
                    sub_index_val, prefix=f"{prefix}[{i}]", config=config, use_data=use_data
                )
            )
    elif issubclass(datatype, sf.Matrix) or not use_data:
        if config.use_eigen_types:
            vec.extend(
                sf.Symbol(config.format_eigen_lcm_accessor(prefix, i))
                for i in range(index_value.storage_dim)
            )
        else:
            vec.extend(sf.Symbol(f"{prefix}[{i}]") for i in range(index_value.storage_dim))
    else:
        # We have a geo/cam or other object that uses "data" to store a flat vector of scalars.
        vec.extend(
            sf.Symbol(config.format_data_accessor(prefix=prefix, index=i))
            for i in range(index_value.storage_dim)
        )

    assert len(vec) == len(set(vec)), "Non-unique keys:\n{}".format(
        [symbol for symbol in vec if vec.count(symbol) > 1]
    )

    return vec


def get_formatted_sparse_list(sparse_outputs: Values) -> T.List[T.List[sf.Scalar]]:
    """
    Returns a nested list of symbols for use in generated functions for sparse matrices.
    """
    symbolic_args = []
    # Each element of sparse_outputs is a list of the nonzero terms in the sparse matrix
    for key, sparse_matrix_data in sparse_outputs.items():
        symbolic_args.append(
            [sf.Symbol(f"{key}_value_ptr[{i}]") for i in range(len(sparse_matrix_data))]
        )

    return symbolic_args


def _load_generated_package_internal(name: str, path: Path) -> T.Tuple[T.Any, T.List[str]]:
    """
    Dynamically load generated package (or module).

    Returns the generated package (module) and a list of the names of all modules added
    to sys.module by this function.

    Does not remove the modules it imports from sys.modules.

    Precondition: If m is a module from the same package as name and is imported by name, then
    there does not exist a different module with the same name as m in sys.modules. This is to
    ensure name imports the correct modules.
    """
    if path.is_dir():
        path = path / "__init__.py"

    parts = name.split(".")
    if len(parts) > 1:
        # Load parent packages
        _, added_module_names = _load_generated_package_internal(
            ".".join(parts[:-1]), path.parent / "__init__.py"
        )
    else:
        added_module_names = []

    spec = importlib.util.spec_from_file_location(name, path)
    assert spec is not None
    module = importlib.util.module_from_spec(spec)
    sys.modules[name] = module
    added_module_names.append(name)

    # For mypy: https://github.com/python/typeshed/issues/2793
    assert isinstance(spec.loader, importlib.abc.Loader)

    spec.loader.exec_module(module)
    return module, added_module_names


def load_generated_package(name: str, path: T.Openable, evict: bool = True) -> T.Any:
    """
    Dynamically load generated package (or module).

    Args:
        name: The full name of the package or module to load (for example, "pkg.sub_pkg"
              for a package called "sub_pkg" inside of another package "pkg", or
              "pkg.sub_pkg.mod" for a module called "mod" inside of pkg.sub_pkg).
        path: The path to the directory (or __init__.py) of the package, or the python
              file of the module.
        evict: Whether to evict the imported package from sys.modules after loading it.  This is
            necessary for functions generated in the `sym` namespace, since leaving them would make
            it impossible to `import sym` and get the `symforce-sym` package as expected.  For this
            reason, attempting to load a generated package called `sym` with `evict=False` is
            disallowed.  However, evict should be `False` for numba-compiled functions.
    """
    if not evict:
        if name.split(".")[0] == "sym":
            raise ValueError(
                "Attempted to hotload a generated package called `sym` - see "
                "`help(load_generated_package)` for more information"
            )

        return _load_generated_package_internal(name, Path(path))[0]

    # NOTE(brad): We remove all possibly conflicting modules from the cache. This is
    # to ensure that when name is executed, it loads local modules (if any) rather
    # than any with colliding names that have been loaded elsewhere
    root_package_name = name.split(".")[0]
    callee_saved_modules: T.List[T.Tuple[str, T.Any]] = []
    for module_name in tuple(sys.modules.keys()):
        if root_package_name == module_name.split(".")[0]:
            try:
                conflicting_module = sys.modules[module_name]
                del sys.modules[module_name]
                callee_saved_modules.append((module_name, conflicting_module))
            except KeyError:
                pass

    module, added_module_names = _load_generated_package_internal(name, Path(path))

    # We remove the temporarily added modules
    for added_name in added_module_names:
        try:
            del sys.modules[added_name]
        except KeyError:
            pass

    # And we restore the original removed modules
    for removed_name, removed_module in callee_saved_modules:
        sys.modules[removed_name] = removed_module

    return module


def load_generated_function(
    func_name: str, path_to_package: T.Openable, evict: bool = True
) -> T.Callable:
    """
    Returns the function with name func_name found inside the package located at
    path_to_package.

    Example usage:

        def my_func(...):
            ...

        my_codegen = Codegen.function(my_func, config=PythonConfig())
        codegen_data = my_codegen.generate_function(output_dir=output_dir)
        generated_func = load_generated_function("my_func", codegen_data.function_dir)
        generated_func(...)

    Args:
        path_to_package: a python package with an `__init__.py` containing a module defined in
            `func_name.py` which in turn defines an attribute named `func_name`. See the example
            above.
        evict: Whether to evict the imported package from sys.modules after loading it.  This is
            necessary for functions generated in the `sym` namespace, since leaving them would make
            it impossible to `import sym` and get the `symforce-sym` package as expected.  However,
            this should be `False` for numba-compiled functions.
    """
    pkg_path = Path(path_to_package)
    if pkg_path.name == "__init__.py":
        pkg_path = pkg_path.parent
    pkg_name = pkg_path.name
    func_module = load_generated_package(
        f"{pkg_name}.{func_name}", pkg_path / f"{func_name}.py", evict
    )
    return getattr(func_module, func_name)


def load_generated_lcmtype(
    package: str, type_name: str, lcmtypes_path: T.Union[str, Path]
) -> T.Type:
    """
    Load an LCM type generated by Codegen.generate_function

    Example usage:

        my_codegen = Codegen(my_func, config=PythonConfig())
        codegen_data = my_codegen.generate_function(output_dir=output_dir, namespace=namespace)
        my_type_t = codegen_util.load_generated_lcmtype(
            namespace, "my_type_t", codegen_data.python_types_dir
        )
        my_type_msg = my_type_t(foo=5)

    Args:
        package: The name of the LCM package for the type
        type_name: The name of the LCM type itself (not including the package)
        lcmtypes_path: The path to the directory containing the generated lcmtypes package

    Returns:
        The Python LCM type
    """
    # We need to import the lcmtypes package first so that sys.path is set up correctly, since this
    # is a namespace package
    import lcmtypes  # pylint: disable=unused-import

    return getattr(
        load_generated_package(
            f"lcmtypes.{package}._{type_name}",
            Path(lcmtypes_path) / "lcmtypes" / package / f"_{type_name}.py",
        ),
        type_name,
    )


def get_base_instance(obj: T.Sequence[T.Any]) -> T.Any:
    """
    Returns an instance of the base element (e.g. Scalar, Values, Matrix, etc.) of an object.
    If input is a list (incl. multidimensional lists), we return an instance of one of the base
    elements (i.e. the first element that isn't a list). If input is a list we assume all
    elements are of the same type/shape.
    """
    if isinstance(obj, (list, tuple)):
        return get_base_instance(obj[0])
    return obj


@dataclasses.dataclass
class LcmBindingsDirs:
    python_types_dir: Path
    cpp_types_dir: Path


def generate_lcm_types(
    lcm_type_dir: T.Openable, lcm_files: T.Sequence[str], lcm_output_dir: T.Openable = None
) -> LcmBindingsDirs:
    """
    Generates the language-specific type files for all symforce generated ".lcm" files.

    Args:
        lcm_type_dir: Directory containing symforce-generated .lcm files
        lcm_files: List of .lcm files to process
    """
    lcm_type_dir = Path(lcm_type_dir)

    if lcm_output_dir is None:
        lcm_output_dir = lcm_type_dir / ".."
    else:
        lcm_output_dir = Path(lcm_output_dir)

    python_types_dir = lcm_output_dir / "python"
    cpp_types_dir = lcm_output_dir / "cpp" / "lcmtypes"
    lcm_include_dir = "lcmtypes"

    result = LcmBindingsDirs(python_types_dir=python_types_dir, cpp_types_dir=cpp_types_dir)

    # TODO(brad, aaron): Do something reasonable with lcm_files other than returning early
    # If no LCM files provided, do nothing
    if not lcm_files:
        return result

    from skymarshal import skymarshal
    from skymarshal.emit_cpp import SkymarshalCpp
    from skymarshal.emit_python import SkymarshalPython

    skymarshal.main(
        [SkymarshalPython, SkymarshalCpp],
        args=[
            str(lcm_type_dir),
            "--python",
            "--python-path",
            str(python_types_dir / "lcmtypes"),
            "--python-namespace-packages",
            "--python-package-prefix",
            "lcmtypes",
            "--cpp",
            "--cpp-hpath",
            str(cpp_types_dir),
            "--cpp-include",
            lcm_include_dir,
        ],
        print_generated=False,
    )

    # Autoformat generated python files
    format_util.format_py_dir(python_types_dir)

    return result


def flat_symbols_from_values(values: Values) -> T.List[T.Any]:
    """
    Returns a flat list of unique symbols in the object for codegen
    Note that this *does not* respect storage ordering
    """
    symbols_list = values.to_storage()

    for v in values.values_recursive():
        if isinstance(v, sf.DataBuffer):
            symbols_list.append(v)
    return symbols_list<|MERGE_RESOLUTION|>--- conflicted
+++ resolved
@@ -363,21 +363,6 @@
             formatted_symbols = [sf.Symbol(key)]
             flattened_value = [value]
         elif issubclass(arg_cls, sf.Matrix):
-<<<<<<< HEAD
-            if config.matrix_is_1d:
-                # TODO(nathan): Not sure this works for 2D matrices. Get rid of this.
-                formatted_symbols = [sf.Symbol(f"{key}[{j}]") for j in range(storage_dim)]
-            else:
-                # NOTE(brad): The order of the symbols must match the storage order of sf.Matrix
-                # (as returned by sf.Matrix.to_storage). Hence, if there storage order were
-                # changed to, say, row major, the below for loops would have to be swapped to
-                # reflect that.
-                formatted_symbols = []
-                for j in range(value.shape[1]):
-                    for i in range(value.shape[0]):
-                        formatted_subscript = config.format_matrix_subscript_accessor(key=key, i=i, j=j)
-                        formatted_symbols.append(sf.Symbol(formatted_subscript))
-=======
             # NOTE(brad): The order of the symbols must match the storage order of sf.Matrix
             # (as returned by sf.Matrix.to_storage). Hence, if there storage order were
             # changed to, say, row major, the below for loops would have to be swapped to
@@ -388,7 +373,6 @@
                     formatted_symbols.append(
                         sf.Symbol(config.format_matrix_accessor(key, i, j, shape=value.shape))
                     )
->>>>>>> 6c54bf5b
 
             flattened_value = ops.StorageOps.to_storage(value)
 
