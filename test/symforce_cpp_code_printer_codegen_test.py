# ----------------------------------------------------------------------------
# SymForce - Copyright 2022, Skydio, Inc.
# This source code is under the Apache 2.0 license found in the LICENSE file.
# ----------------------------------------------------------------------------

import os

import symforce

from symforce import codegen
<<<<<<< HEAD
from symforce import sympy as sm
=======
import symforce.symbolic as sf
>>>>>>> 4680b010
from symforce.test_util import TestCase, sympy_only

SYMFORCE_DIR = os.path.dirname(os.path.dirname(__file__))
TEST_DATA_DIR = os.path.join(
    SYMFORCE_DIR, "test", "symforce_function_codegen_test_data", symforce.get_symbolic_api()
)


class SymforceCppCodePrinterTest(TestCase):
    """
    Test CppCodePrinter
    """

    def test_max_min(self) -> None:
        printer = codegen.CppConfig().printer()

        a = sf.Symbol("a")
        b = sf.Symbol("b")

        expr: sf.Expr = sf.Max(a ** 2, b ** 2)
        self.assertEqual(
            printer.doprint(expr),
            "std::max<Scalar>(std::pow(a, Scalar(2)), std::pow(b, Scalar(2)))",
        )

        expr = sf.Min(a ** 2, b ** 2)
        self.assertEqual(
            printer.doprint(expr),
            "std::min<Scalar>(std::pow(a, Scalar(2)), std::pow(b, Scalar(2)))",
        )

    @sympy_only
    def test_heaviside(self) -> None:
        output_dir = self.make_output_dir("sf_heaviside_test_")

        def heaviside(x: sf.Symbol) -> sf.Expr:
            return sf.sympy.functions.special.delta_functions.Heaviside(x)

        heaviside_codegen = codegen.Codegen.function(func=heaviside, config=codegen.CppConfig())
        heaviside_codegen_data = heaviside_codegen.generate_function(
            output_dir=output_dir, namespace="cpp_code_printer_test"
        )

        # Compare to expected
        expected_code_file = os.path.join(TEST_DATA_DIR, "heaviside.h")
        output_function = heaviside_codegen_data.function_dir / "heaviside.h"
        self.compare_or_update_file(expected_code_file, output_function)


if __name__ == "__main__":
    TestCase.main()<|MERGE_RESOLUTION|>--- conflicted
+++ resolved
@@ -8,11 +8,7 @@
 import symforce
 
 from symforce import codegen
-<<<<<<< HEAD
-from symforce import sympy as sm
-=======
 import symforce.symbolic as sf
->>>>>>> 4680b010
 from symforce.test_util import TestCase, sympy_only
 
 SYMFORCE_DIR = os.path.dirname(os.path.dirname(__file__))
